--- conflicted
+++ resolved
@@ -129,8 +129,10 @@
 		var highlightedLine string
 		var similarityScore float64
 
-<<<<<<< HEAD
-		for _, token := range tokens {
+		tokens := words.NewSegmenter(scanner.Bytes())
+
+		for tokens.Next() {
+			token := tokens.Text()
 			var tokenToCheck string
 			if ignoreCase {
 				tokenToCheck = strings.ToLower(token)
@@ -138,14 +140,7 @@
 				tokenToCheck = token
 			}
 
-			tokenVector := getVectorEmbedding(tokenToCheck, model)
-=======
-		tokens := words.NewSegmenter(scanner.Bytes())
-
-		for tokens.Next() {
-			token := tokens.Text()
 			tokenVector := getVectorEmbedding(token, model)
->>>>>>> 7f3d44ef
 			similarity := calculateSimilarity(queryVector, tokenVector)
 			if similarity > similarityThreshold {
 				highlightedLine = strings.Replace(line, token, colorText(token, "red"), -1)
